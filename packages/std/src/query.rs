use schemars::JsonSchema;
use serde::{Deserialize, Serialize};
use std::fmt;

use crate::coins::Coin;
use crate::encoding::Binary;
use crate::errors::StdResult;
use crate::types::HumanAddr;

pub type QueryResponse = Binary;

pub type QueryResult = StdResult<QueryResponse>;

#[derive(Serialize, Deserialize, Clone, Debug, PartialEq, JsonSchema)]
#[serde(rename_all = "snake_case")]
pub enum QueryRequest<T> {
    Bank(BankQuery),
    Custom(T),
    Staking(StakingQuery),
    Wasm(WasmQuery),
}

#[derive(Serialize, Deserialize, Clone, Debug, PartialEq, JsonSchema)]
#[serde(rename_all = "snake_case")]
pub enum BankQuery {
    /// This calls into the native bank module for one denomination
    /// Return value is BalanceResponse
    Balance { address: HumanAddr, denom: String },
    /// This calls into the native bank module for all denominations.
    /// Note that this may be much more expensive than Balance and should be avoided if possible.
    /// Return value is AllBalanceResponse.
    AllBalances { address: HumanAddr },
}

#[derive(Serialize, Deserialize, Clone, Debug, PartialEq, JsonSchema)]
#[serde(rename_all = "snake_case")]
pub enum WasmQuery {
    /// this queries the public API of another contract at a known address (with known ABI)
    /// return value is whatever the contract returns (caller should know)
    Smart {
        contract_addr: HumanAddr,
        /// msg is the json-encoded QueryMsg struct
        msg: Binary,
    },
    /// this queries the raw kv-store of the contract.
    /// returns the raw, unparsed data stored at that key (or `Ok(Err(StdError:NotFound{}))` if missing)
    Raw {
        contract_addr: HumanAddr,
        /// Key is the raw key used in the contracts Storage
        key: Binary,
    },
}

impl<T: Clone + fmt::Debug + PartialEq + JsonSchema> From<BankQuery> for QueryRequest<T> {
    fn from(msg: BankQuery) -> Self {
        QueryRequest::Bank(msg)
    }
}

#[cfg(feature = "staking")]
impl<T: Clone + fmt::Debug + PartialEq + JsonSchema> From<StakingQuery> for QueryRequest<T> {
    fn from(msg: StakingQuery) -> Self {
        QueryRequest::Staking(msg)
    }
}

impl<T: Clone + fmt::Debug + PartialEq + JsonSchema> From<WasmQuery> for QueryRequest<T> {
    fn from(msg: WasmQuery) -> Self {
        QueryRequest::Wasm(msg)
    }
}

#[derive(Serialize, Deserialize, Clone, Debug, PartialEq, JsonSchema)]
#[serde(rename_all = "snake_case")]
pub struct BalanceResponse {
    /// Always returns a Coin with the requested denom.
    /// This may be of 0 amount if no such funds.
    pub amount: Coin,
}

#[derive(Serialize, Deserialize, Clone, Debug, PartialEq, JsonSchema)]
#[serde(rename_all = "snake_case")]
pub struct AllBalanceResponse {
    /// Returns all non-zero coins held by this account.
    pub amount: Vec<Coin>,
}

<<<<<<< HEAD
#[derive(Serialize, Deserialize, Clone, Debug, PartialEq, JsonSchema)]
#[serde(rename_all = "snake_case")]
pub enum StakingQuery {
    /// Returns all registered Validators on the system
    Validators {},
    /// Delegations will return all delegations by the delegator,
    /// or just those to the given validator (if set)
    Delegations {
        delegator: HumanAddr,
        validator: Option<HumanAddr>,
    },
}
=======
#[cfg(feature = "staking")]
pub use staking::{
    Decimal9, Delegation, DelegationsResponse, StakingQuery, Validator, ValidatorsResponse,
};
>>>>>>> f9f515ac

/// ValidatorsResponse is data format returned from StakingRequest::Validators query
#[derive(Serialize, Deserialize, Clone, Debug, PartialEq, JsonSchema)]
pub struct ValidatorsResponse {
    pub validators: Vec<Validator>,
}

#[derive(Serialize, Deserialize, Clone, Debug, PartialEq, JsonSchema)]
pub struct Validator {
    pub address: HumanAddr,
    pub commission: Billionth,
    pub max_commission: Billionth,
    /// TODO: what units are these (in terms of time)?
    pub max_change_rate: Billionth,
}

<<<<<<< HEAD
/// DelegationsResponse is data format returned from StakingRequest::Delegations query
#[derive(Serialize, Deserialize, Clone, Debug, PartialEq, JsonSchema)]
#[serde(rename_all = "snake_case")]
pub struct DelegationsResponse {
    pub delegations: Vec<Delegation>,
}

#[derive(Serialize, Deserialize, Clone, Debug, PartialEq, JsonSchema)]
pub struct Delegation {
    pub delegator: HumanAddr,
    pub validator: HumanAddr,
    /// How much we have locked in the delegation
    pub amount: Coin,
    /// If true, then a Redelegate command will work now, otherwise you may have to wait more
    pub can_redelegate: bool,
    /// How much we can currently withdraw
    pub accumulated_rewards: Coin,
    // TODO: do we want to expose more info?
}

/// Billionth represents a fixed-point decimal value with 9 fractional digits.
/// That is Billionth(1_000_000_000) == 1
#[derive(Serialize, Deserialize, Copy, Clone, Debug, PartialEq, JsonSchema)]
pub struct Billionth(u64);
=======
    #[cfg(feature = "staking")]
    #[derive(Serialize, Deserialize, Clone, Debug, PartialEq, JsonSchema)]
    pub struct Validator {
        pub address: HumanAddr,
        pub commission: Decimal9,
        pub max_commission: Decimal9,
        /// TODO: what units are these (in terms of time)?
        pub max_change_rate: Decimal9,
    }
>>>>>>> f9f515ac

impl Billionth {
    pub fn one() -> Billionth {
        Billionth(1_000_000_000)
    }

    // convert integer % into Billionth units
    pub fn percent(percent: u64) -> Billionth {
        Billionth(percent * 10_000_000)
    }

<<<<<<< HEAD
    // convert permille (1/1000) into Billionth units
    pub fn permille(permille: u64) -> Billionth {
        Billionth(permille * 1_000_000)
=======
    /// Decimal9 represents a fixed-point decimal value with 9 fractional digits.
    /// That is Decimal9(1_000_000_000) == 1
    #[derive(Serialize, Deserialize, Copy, Clone, Debug, PartialEq, JsonSchema)]
    pub struct Decimal9(u64);

    impl Decimal9 {
        pub fn one() -> Decimal9 {
            Decimal9(1_000_000_000)
        }

        // convert integer % into Billionth units
        pub fn percent(percent: u64) -> Decimal9 {
            Decimal9(percent * 10_000_000)
        }

        // convert permille (1/1000) into Billionth units
        pub fn permille(permille: u64) -> Decimal9 {
            Decimal9(permille * 1_000_000)
        }
>>>>>>> f9f515ac
    }
}<|MERGE_RESOLUTION|>--- conflicted
+++ resolved
@@ -85,7 +85,6 @@
     pub amount: Vec<Coin>,
 }
 
-<<<<<<< HEAD
 #[derive(Serialize, Deserialize, Clone, Debug, PartialEq, JsonSchema)]
 #[serde(rename_all = "snake_case")]
 pub enum StakingQuery {
@@ -98,12 +97,6 @@
         validator: Option<HumanAddr>,
     },
 }
-=======
-#[cfg(feature = "staking")]
-pub use staking::{
-    Decimal9, Delegation, DelegationsResponse, StakingQuery, Validator, ValidatorsResponse,
-};
->>>>>>> f9f515ac
 
 /// ValidatorsResponse is data format returned from StakingRequest::Validators query
 #[derive(Serialize, Deserialize, Clone, Debug, PartialEq, JsonSchema)]
@@ -114,13 +107,12 @@
 #[derive(Serialize, Deserialize, Clone, Debug, PartialEq, JsonSchema)]
 pub struct Validator {
     pub address: HumanAddr,
-    pub commission: Billionth,
-    pub max_commission: Billionth,
+    pub commission: Decimal9,
+    pub max_commission: Decimal9,
     /// TODO: what units are these (in terms of time)?
-    pub max_change_rate: Billionth,
+    pub max_change_rate: Decimal9,
 }
 
-<<<<<<< HEAD
 /// DelegationsResponse is data format returned from StakingRequest::Delegations query
 #[derive(Serialize, Deserialize, Clone, Debug, PartialEq, JsonSchema)]
 #[serde(rename_all = "snake_case")]
@@ -141,56 +133,23 @@
     // TODO: do we want to expose more info?
 }
 
-/// Billionth represents a fixed-point decimal value with 9 fractional digits.
-/// That is Billionth(1_000_000_000) == 1
+/// Decimal9 represents a fixed-point decimal value with 9 fractional digits.
+/// That is Decimal9(1_000_000_000) == 1
 #[derive(Serialize, Deserialize, Copy, Clone, Debug, PartialEq, JsonSchema)]
-pub struct Billionth(u64);
-=======
-    #[cfg(feature = "staking")]
-    #[derive(Serialize, Deserialize, Clone, Debug, PartialEq, JsonSchema)]
-    pub struct Validator {
-        pub address: HumanAddr,
-        pub commission: Decimal9,
-        pub max_commission: Decimal9,
-        /// TODO: what units are these (in terms of time)?
-        pub max_change_rate: Decimal9,
-    }
->>>>>>> f9f515ac
+pub struct Decimal9(u64);
 
-impl Billionth {
-    pub fn one() -> Billionth {
-        Billionth(1_000_000_000)
+impl Decimal9 {
+    pub fn one() -> Decimal9 {
+        Decimal9(1_000_000_000)
     }
 
     // convert integer % into Billionth units
-    pub fn percent(percent: u64) -> Billionth {
-        Billionth(percent * 10_000_000)
+    pub fn percent(percent: u64) -> Decimal9 {
+        Decimal9(percent * 10_000_000)
     }
 
-<<<<<<< HEAD
     // convert permille (1/1000) into Billionth units
-    pub fn permille(permille: u64) -> Billionth {
-        Billionth(permille * 1_000_000)
-=======
-    /// Decimal9 represents a fixed-point decimal value with 9 fractional digits.
-    /// That is Decimal9(1_000_000_000) == 1
-    #[derive(Serialize, Deserialize, Copy, Clone, Debug, PartialEq, JsonSchema)]
-    pub struct Decimal9(u64);
-
-    impl Decimal9 {
-        pub fn one() -> Decimal9 {
-            Decimal9(1_000_000_000)
-        }
-
-        // convert integer % into Billionth units
-        pub fn percent(percent: u64) -> Decimal9 {
-            Decimal9(percent * 10_000_000)
-        }
-
-        // convert permille (1/1000) into Billionth units
-        pub fn permille(permille: u64) -> Decimal9 {
-            Decimal9(permille * 1_000_000)
-        }
->>>>>>> f9f515ac
+    pub fn permille(permille: u64) -> Decimal9 {
+        Decimal9(permille * 1_000_000)
     }
 }