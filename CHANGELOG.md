# CHANGELOG

The format is based on [Keep a Changelog](https://keepachangelog.com/en/1.0.0/),
and this project adheres to
[Semantic Versioning](https://semver.org/spec/v2.0.0.html).

## [Unreleased]

### Added

- cosmwasm-std: Add testing macro `assert_approx_eq!` for comparing two integers
  to be relatively close to each other ([#1417]).
- cosmwasm-std: Add `HexBinary` which is like `Binary` but encodes to hex
  strings in JSON. Add `StdError::InvalidHex` error case. ([#1425])
  
[#1417]: https://github.com/CosmWasm/cosmwasm/issues/1417
[#1425]: https://github.com/CosmWasm/cosmwasm/pull/1425

### Fixed

<<<<<<< HEAD
- cosmwasm-schema: The `QueryResponses` derive macro now supports `QueryMsg`s
  with generics.
=======
- cosmwasm-vm: Bump `MODULE_SERIALIZATION_VERSION` to "v4" because the module
  serialization format changed between Wasmer 2.2 and 2.3 ([#1426]).

[#1426]: https://github.com/CosmWasm/cosmwasm/issues/1426
>>>>>>> 9753cfae

## [1.1.1] - 2022-09-15

### Fixed

- cosmwasm-schema: Using `QueryResponses` with a `QueryMsg` containing a
  unit-like variant will no longer crash. The different variant types in Rust
  are:
  ```rust
  enum QueryMsg {
      UnitLike,
      Tuple(),
      Struct {},
  }
  ```
  It's still recommended to only use struct variants, even if there are no
  fields.

### Changed

- cosmwasm-schema: It is no longer necessary to specify `serde` or `schemars` as
  a dependency in order to make `cosmwasm-schema` macros work.

## [1.1.0] - 2022-09-05

### Added

- cosmwasm-std: Implement PartialEq for `Binary` and `u8` arrays.
- cosmwasm-std: Add `Uint{64,128,256,512}::one`.
- cosmwasm-std: Add `Uint{64,128,256,512}::abs_diff` and
  `Decimal{,256}::abs_diff` ([#1334]).
- cosmwasm-std: Implement `From<Decimal> for Decimal256`.
- cosmwasm-std: Implement `Rem`/`RemAssign` for `Decimal`/`Decimal256`.
- cosmwasm-std: Implement `checked_add`/`_sub`/`_div`/`_rem` for
  `Decimal`/`Decimal256`.
- cosmwasm-std: Implement `pow`/`saturating_pow` for `Decimal`/`Decimal256`.
- cosmwasm-std: Implement `ceil`/`floor` for `Decimal`/`Decimal256`.
- cosmwasm-std: Implement `PartialEq` for reference on one side and owned value
  on the other for all `Uint` and `Decimal` types
- cosmwasm-std: Implement `saturating_add`/`sub`/`mul` for
  `Decimal`/`Decimal256`.
- cosmwasm-std: Implement `BankQuery::Supply` to allow querying the total supply
  of a native token. In order to use this query in a contract, the
  `cosmwasm_1_1` feature needs to be enabled for the `cosmwasm_std` dependency.
  This makes the contract incompatible with chains running CosmWasm `1.0`.
  ([#1356])
- cosmwasm-std: Implement `MIN` const value for all `Uint` and `Decimal` types
- cosmwasm-std: Implement `checked_div_euclid` for `Uint256`/`Uint512`
- cosmwasm-std: Add `QuerierWrapper::query_wasm_contract_info` - this is just a
  convenience helper for querying `WasmQuery::ContractInfo`.
- cosmwasm-check: This is a new binary package that allows running various
  CosmWasm compatibility checks on compiled .wasm files. See
  https://crates.io/crates/cosmwasm-check for usage info.

[#1334]: https://github.com/CosmWasm/cosmwasm/pull/1334
[#1356]: https://github.com/CosmWasm/cosmwasm/pull/1356

### Changed

- cosmwasm-vm/cosmwasm-profiler: Upgrade Wasmer to 2.3.0.
- cosmwasm-std: Enable the `abort` feature by default. This provides more
  helpful panic messages via a custom panic handler.
- cosmwasm-std: Make `Decimal{,256}::DECIMAL_PLACES` a public `u32` value.
- cosmwasm-crypto: Bumped `k256` `0.10.4 -> 0.11` and `digest` `0.9 -> 0.10`
  ([#1374]).
- cosmwasm-vm: Rename features to capabilities, including
  1. `features_from_csv` to `capabilities_from_csv`;
  2. `CacheOptions::supported_features` to
     `CacheOptions::available_capabilities`;
  3. `MockInstanceOptions::supported_features` to
     `MockInstanceOptions::available_capabilities`
  4. `Instance::required_features` to `Instance::required_capabilities`
  5. `AnalysisReport::required_features` to
     `AnalysisReport::required_capabilities`.

[#1374]: https://github.com/CosmWasm/cosmwasm/pull/1374

### Deprecated

- cosmwasm-vm: The `check_contract` example was deprecated. Please use the new
  crate [cosmwasm-check](https://crates.io/crates/cosmwasm-check) instead
  ([#1371]).

[#1371]: https://github.com/CosmWasm/cosmwasm/issues/1371

## [1.0.0] - 2022-05-14

### Added

- cosmwasm-std: Export `DelegationResponse` ([#1301]).
- cosmwasm-std: When the new `abort` feature is enabled, cosmwasm-std installs a
  panic handler that aborts the contract and passes the panic message to the
  host. The `abort` feature can only be used when deploying to chains that
  implement the import. For this reason, it's not yet enabled by default.
  ([#1299])
- cosmwasm-vm: A new import `abort` is created to abort contract execution when
  requested by the contract. ([#1299])
- cosmwasm-std: Add new `ibc3` feature that allows to use IBC-Go V3 features,
  like version negotiation and exposing relayer address to the contract.
  Requires a compatible wasmd runtime (v0.27.0+) ([#1302])

[#1299]: https://github.com/CosmWasm/cosmwasm/pull/1299
[#1301]: https://github.com/CosmWasm/cosmwasm/pull/1301
[#1302]: https://github.com/CosmWasm/cosmwasm/pull/1302

## [1.0.0-rc.0] - 2022-05-05

### Fixed

- cosmwasm-std: Upgrade `serde-json-wasm` to 0.4.0 to fix u128/i128
  serialization of `to_vec`/`to_binary` in some cases ([#1297]).

[#1297]: https://github.com/CosmWasm/cosmwasm/pull/1297

### Added

- cosmwasm-std: Implement `checked_multiply_ratio` for
  `Uint64`/`Uint128`/`Uint256`
- cosmwasm-std: Implement `checked_from_ratio` for `Decimal`/`Decimal256`
- cosmwasm-std: Implement `Div`/`DivAssign` for `Decimal`/`Decimal256`.
- cosmwasm-vm: Add feature `allow_interface_version_7` to run CosmWasm 0.16
  contracts in modern hosts. Be careful if you consider using this!

### Changed

- all: Updated Rust edition to 2021
- cosmwasm-std: Rename `SubMsgExecutionResponse` to `SubMsgResponse`.
- cosmwasm-crypto: Update dependency `k256` to ^0.10.4.
- cosmwasm-vm: `BackendError` was changed to `non_exhaustive` for future
  extension; `BackendError` now implements `PartialEq` for easier test code; the
  `msg` in `BackendError::Unknown` became non-optional because it was always
  set; the argument in `BackendError::unknown`/`::user_err` was change to
  `impl Into<String>` to avoid unnecessary clones.

### Deprecated

- cosmwasm-std: `SubMsgExecutionResponse` is deprecated in favor of the new
  `SubMsgResponse`.

### Removed

- cosmwasm-std: Remove `Pair` which was previously deprecated. Use `Record`
  instead. ([#1282])

[#1282]: https://github.com/CosmWasm/cosmwasm/issues/1282

## [1.0.0-beta8] - 2022-04-06

### Added

- cosmwasm-std: Implement `MulAssign` for `Decimal`/`Decimal256`.
- cosmwasm-std: Implement `is_zero`/`atomics`/`decimal_places` as const for Uint
  and Decimal types.
- cosmwasm-std: Implement `new` and `raw` const constructors for
  `Decimal`/`Decimal256`.

### Changed

- all: Drop support for Rust versions lower than 1.56.1.
- cosmwasm-std: `MockQuerier` now supports adding custom behaviour for handling
  Wasm queries via `MockQuerier::update_wasm` ([#1050]).

[#1050]: https://github.com/CosmWasm/cosmwasm/pull/1050

### Fixed

- cosmwasm-std: `Api::addr_validate` now requires inputs to be normalized.
- cosmwasm-vm: The `addr_validate` import now requires inputs to be normalized.

## [1.0.0-beta7] - 2022-03-22

### Added

- cosmwasm-std: Implement `Decimal{,256}::checked_mul` and
  `Decimal{,256}::checked_pow`.
- cosmwasm-std: Implement `Sub`/`SubAssign` for `Uint64`.
- cosmwasm-std: Implement `Mul`/`MulAssign` for `Uint64`.
- cosmwasm-std: Implement `RemAssign` for
  `Uint64`/`Uint128`/`Uint256`/`Uint512`.
- cosmwasm-std: Implement `pow`/`checked_pow` for `Uint64`/`Uint128`/`Uint512`.
- cosmwasm-std: Implement `SubAssign`/`AddAssign` for `Decimal`/`Decimal256`.
- cosmwasm-crypto: Upgrade ed25519-zebra to version 3.

### Changed

- cosmwasm-vm: Upgrade Wasmer to 2.2.1.

## [1.0.0-beta6] - 2022-03-07

### Added

- cosmwasm-std: Implement `ops::Rem` for `Uint{64,128,256,512}`.

### Changed

- cosmwasm-std: Change type of `Reply::result` from `ContractResult` to the new
  `SubMsgResult`. Both types are equal when serialized but `ContractResult` is
  documented to be the result of a contract execution, which is not the case
  here. ([#1232])
- cosmwasm-vm: Upgrade Wasmer to 2.2.0 and bump `MODULE_SERIALIZATION_VERSION`
  to "v3-wasmer1". ([#1224])

[#1224]: https://github.com/CosmWasm/cosmwasm/pull/1224
[#1232]: https://github.com/CosmWasm/cosmwasm/pull/1232

## [1.0.0-beta5] - 2022-02-08

### Changed

- all: Drop support for Rust versions lower than 1.54.0.
- cosmwasm-std: The `Debug` implementation of `Binary` now produces a hex string
  instead of a list of bytes ([#1199]).
- cosmwasm-std: Pin uint version to 0.9.1 in order to maintain a reasonably low
  MSRV.
- cosmwasm-std: Add missing `Isqrt` export ([#1214]).

[#1199]: https://github.com/CosmWasm/cosmwasm/issues/1199
[#1214]: https://github.com/CosmWasm/cosmwasm/issues/1214

### Fixed

- cosmwasm-vm: Fix `AddAssign` implementation of `GasInfo`.
- cosmwasm-vm: Bump `MODULE_SERIALIZATION_VERSION` to "v2" because the module
  serialization format changed between Wasmer 2.0.0 and 2.1.x.

## [1.0.0-beta4] - 2021-12-23

### Changed

- cosmwasm-vm: `wasmer` version bumped `2.1.0 -> 2.1.1`

### Fixed

- cosmwasm-vm: Remove system-dependent stacktrace from `VmError::RuntimeErr`
  (fixes CWA-2021-003).

## [1.0.0-beta3]

### Added

- cosmwasm-std: New const methods `Uint64::to_be_bytes`/`::to_le_bytes`.
- cosmwasm-vm: The check_contracts tool now has a `--supported-features` option
  that defaults to "iterator,staking,stargate".
- cosmwasm-vm: The default `singlepass` compiler is now supported on 64-bit
  Windows.
- cosmwasm-std: Add missing `DivideByZeroError` export.
- cosmwasm-std: Implement `std::iter::Sum` for `Decimal` and `Decimal256`.

### Changed

- all: Drop support for Rust versions lower than 1.53.0.
- cosmwasm-std: The balance argument from `mock_dependencies` was removed.
  Remove `&[]` if you don't need a contract balance or use the new
  `mock_dependencies_with_balance` if you need a balance.
- cosmwasm-vm: Unlock cache mutex before module instantiation.
- cosmwasm-vm: `wasmer` version bumped `2.0.0 -> 2.1.0`

### Removed

- cosmwasm-std: Remove the macros `create_entry_points` and
  `create_entry_points_with_migration` in favour of the new, more flexible entry
  point system introduced in CosmWasm 0.14.

## [1.0.0-beta] - 2021-10-11

### Added

- cosmwasm-std: Add new `WasmQuery::ContractInfo` variant to get metadata about
  the contract, like `code_id` and `admin`.
- cosmwasm-std: New field `Env::transaction` containing info of the transaction
  the contract call was executed in.
- cosmwasm-std: Implement `ops::Mul` for `Decimal` and `Decimal256`.
- cosmwasm-std: New const methods `Uint128::to_be_bytes`/`::to_le_bytes`.
- cosmwasm-std: New const conversion methods `Uint256::from_uint128` and
  `Uint512::from_uint256`.
- cosmwasm-std: New getters `Decimal{,256}::atomics()` and
  `Decimal{,256}::decimal_places()`.
- cosmwasm-std: New constructors `Decimal{,256}::from_atomics`.
- cosmwasm-std: New `Uint128::checked_pow`.
- cosmwasm-std: New macros `ensure!`, `ensure_eq!` and `ensure_ne!` allow
  requirement checking that return errors instead of panicking ([#1103]).

[#1103]: https://github.com/CosmWasm/cosmwasm/issues/1103

### Changed

- cosmwasm-std: Make `iterator` a required feature if the `iterator` feature
  flag is set (enabled by default).
- cosmwasm-vm: Increase `MAX_LENGTH_HUMAN_ADDRESS` from 90 to 256 in order to
  support longer address formats than bech32.
- cosmwasm-std: Make `CustomQuery` a subtrait of `Clone`, i.e. types that
  implement `CustomQuery` need to be `Clone`able.
- cosmwasm-std: Add generic for custom query type to `QuerierWrapper`, `Deps`,
  `DepsMut` and `OwnedDeps`. Merge `QuerierWrapper::custom_query` into the now
  fully typed `QuerierWrapper::query`.
- cosmwasm-std: Add generic type `Q` for the custom query request type to
  `do_instantiate`, `do_execute`, `do_migrate`, `do_sudo`, `do_reply`,
  `do_query`, `ibc_channel_open`, `ibc_channel_connect`, `ibc_channel_close`,
  `ibc_packet_receive`, `ibc_packet_ack` and `ibc_packet_timeout`.
- cosmwasm-std: In `Decimal` change `Fraction<u128>` to `Fraction<Uint128>`,
  such that `Decimal::numerator` and `::denominator` now return `Uint128`.
- cosmwasm-std: Make methods `Uint256::to_be_bytes`/`::to_le_bytes` const.
- cosmwasm-std: Make methods `Uint512::to_be_bytes`/`::to_le_bytes` const.
- cosmwasm-std: Make method `Uint512::from_le_bytes` const.
- cosmwasm-std: Rename `Pair` to `Record`. `Pair` is now an alias for `Record`
  and deprecated. ([#1108])
- cosmwasm-vm: Bump required marker export `interface_version_7` to
  `interface_version_8`.
- cosmwasm-vm: Increase cost per Wasm operation from 1 to 150_000 and adjust
  crypto API gas cost based on the target of 1 Teragas per millisecond.
- cosmwasm-std: Deprecate the macros `create_entry_points` and
  `create_entry_points_with_migration` in favour of the new, more flexible entry
  point system introduced in CosmWasm 0.14.

### Removed

- cosmwasm-std: Remove `HumanAddr` (deprecated since 0.14). Use `String`
  instead.
- cosmwasm-std: Remove `KV` (deprecated since 0.14). Use `Pair` instead.

[#1108]: https://github.com/CosmWasm/cosmwasm/issues/1108

## [0.16.2] - 2021-09-07

### Added

- cosmwasm-std: Implement `Mul` and `MulAssign` for `Uint128`.
- cosmwasm-std: Implement `FromStr` for `Uint128`, `Uint256`, and `Uint512`.
- cosmwasm-std: Make `Uint256::from_le_bytes`, `::from_be_bytes` and `::new`
  const.
- cosmwasm-std: Added the `Decimal256` type with 18 decimal places.

### Changed

- cosmwasm-std: Implement `Decimal::from_ratio` using full uint128
  multiplication to support a wider range of input values.
- cosmwasm-std: `Decimal::from_ratio` now accepts any types that implement
  `Into<Uint128>` rather than `Into<u128>`.
- cosmwasm-crypto: Update dependency `k256` to ^0.9.6.
- cosmwasm-std: Add enum cases `Shl` to `OverflowOperation` (breaking; [#1071]).

[#1071]: https://github.com/CosmWasm/cosmwasm/pull/1071

### Fixed

- cosmwasm-std: Fixed a bug where `Uint*` types wouldn't handle formatting
  options when formatted with `std::fmt::Display`.

## [0.16.1] - 2021-08-31

### Added

- cosmwasm-std: Added `From<Addr>` and `From<&Addr>` conversions for
  `Cow<Addr>`.
- cosmwasm-std: Added new `Uint256` and `Uint512` types.
- cosmwasm-std: Added implementations of `Isqrt` (integer square root) for
  `Uint64`, `Uint128`, `Uint256`, and `Uint512`.
- cosmwasm-std: Exposed `Uint{64, 128, 256}::full_mul` for full multiplication
  that cannot overflow.

### Changed

- cosmwasm-std: In `ExternalApi::addr_validate` and `::addr_canonicalize` do not
  send too long inputs to VM to avoid terminating contract execution. Errors are
  returned instead now.
- cosmwasm-std: Add enum cases `Shr` to `OverflowOperation` (breaking; [#1059]).

[#1059]: https://github.com/CosmWasm/cosmwasm/pull/1059

## [0.16.0] - 2021-08-05

### Added

- cosmwasm-std: Added the `IbcChannelOpenMsg`, `IbcChannelConnectMsg`,
  `IbcChannelCloseMsg`, `IbcPacketReceiveMsg`, `IbcPacketAckMsg`, and
  `IbcPacketTimeoutMsg` types for use with corresponding IBC entrypoints.
- cosmwasm-std::testing: New mocking helpers for IBC channel msg types:
  `mock_ibc_channel_open_init`, `mock_ibc_channel_open_try`,
  `mock_ibc_channel_connect_ack`, `mock_ibc_channel_connect_confirm`,
  `mock_ibc_channel_close_init`, `mock_ibc_channel_close_confirm`.
- cosmwasm-std::testing: Added `mock_ibc_packet_timeout` since
  `mock_ibc_packet_ack` is no longer usable for creating mock data for
  `ibc_packet_timeout`.
- cosmwasm-std: New `Attribute::new` constructor that does the same thing as
  `attr`.
- cosmwasm-std::testing: Added `mock_wasm_attr` when you really need to create
  an `Attribute` with a key starting with `_` in test code.
- cosmwasm-std: Renamed `IBCAcknowledgementWithPacket` -> `IbcPacketAckMsg` to
  remove an unneeded level of indirection.
- cosmwasm-std: Added `Event::add_attributes` for bulk adding attributes to an
  `Event` struct.
- cosmwasm-std: Added `Addr::into_string` for explicit conversion

### Changed

- cosmwasm-vm: The `Checksum::to_hex` function signature was changed from
  `to_hex(&self) -> String` to `to_hex(self) -> String`.
- cosmwasm-std: The `attr` function now accepts types that implement
  `Into<String>` rather than `ToString`.
- cosmwasm-std, cosmwasm-vm, cosmwasm-storage: The `iterator` feature is now
  enabled by default.
- cosmwasm-std: Make `MockApi::canonical_length` private.
- cosmwasm-vm: Make `MockApi::canonical_length` private.
- cosmwasm-vm: Bump required marker export `interface_version_6` to
  `interface_version_7`.
- cosmwasm-std, cosmwasm-vm: Entrypoints `ibc_channel_open`,
  `ibc_channel_connect`, `ibc_channel_close`, `ibc_packet_receive`,
  `ibc_packet_ack`, `ibc_packet_timeout` now each accept a corresponding `Msg`
  value that wraps around channels, packets and acknowledgements.
- cosmwasm-std/cosmwasm-vm: Increase canonical address lengths up to 64 bytes.
- cosmwasm-std/cosmwasm-vm: In `MockApi`, increase max length of supported human
  addresses from 24 bytes to 54 bytes by using a longer canonical
  representation. This allows you to insert typical bech32 addresses in tests.
  ([#995])
- cosmwasm-std::testing: `mock_ibc_packet_recv` function now returns an
  `IbcPacketReceiveMsg`, `mock_ibc_packet_ack` requires an acknowledgement to be
  passed and returns an `IbcPacketAckMsg`.
- cosmwasm-std: `IbcBasicResponse` and `IbcReceiveResponse` now both support
  custom events via the `events` field.
- cosmwasm-std: `attr` (and `Attribute::new`) will now panic in debug builds if
  the attribute's key starts with an underscore. These names are reserved and
  could cause problems further down the line.
- cosmwasm-std: `Response`, `IbcBasicResponse` and `IbcReceiveResponse` can no
  longer be constructed using struct literals. Use constructors like
  `Response::new` to construct empty structs and appropriate builder-style
  methods to set fields (`response.add_message`, `response.set_data`, etc).
- cosmwasm-std: `Event`, `IbcChannel`, `IbcPacket`, `IbcAcknowledgement` have
  been marked `non_exhaustive` (can't be constructed using a struct literal by
  downstream code).
- cosmwasm-std: `Event::attr` has been renamed to `Event::add_attribute` for
  consistency with other types like `Response`.
- cosmwasm-vm: `Instance::required_features` changed from a property to a getter
  method.
- cosmwasm-vm: Add `required_features` field to `AnalysisReport` which is
  returned by `Cache::analyze`.
- cosmwasm-vm: The VM now checks that exactly one `interface_version_*` marker
  export is set. For `interface_version_5` and `interface_version_6` (CosmWasm
  0.14–0.15) more specific error messages were added.

[#995]: https://github.com/CosmWasm/cosmwasm/pull/995

### Removed

- cosmwasm-std::testing: `mock_ibc_channel` is now private. Use
  `mock_ibc_channel_open`, `mock_ibc_channel_connect`, or
  `mock_ibc_channel_close` instead.

## [0.15.2] - 2021-07-21

### Fixed

- cosmwasm-std: Export `VoteOption` as a top-level type.

## [0.15.1] - 2021-07-20

### Fixed

- cosmwasm-std: Export `GovMsg` as a top-level type of the crate.

## [0.15.0] - 2021-06-24

### Added

- cosmwasm-std: Implement `Sub` and `SubAssign` for `Uint128`
- cosmwasm-std: Implement custom events for contract execution results
- cosmwasm-std: Add `CosmosMsg::Gov` for voting on governance proposals.
- cosmwasm-storage: Implement `Storage` for `PrefixedStorage` and
  `ReadonlyPrefixedStorage`. NOTE: Calling `set` or `remove` on
  `ReadonlyPrefixedStorage` will panic!

### Removed

- cosmwasm-std: Make `Uint128` inner field private ([#905])
- cosmwasm-std: Remove `Context` - deprecated in previous release
- cosmwasm-std: Remove `HandleResponse`, `InitResponse`, and `MigrateResponse` -
  deprecated in previous release
- cosmwasm-crypto: Remove `ed25519::MESSAGE_MAX_LEN`, `ed25519::BATCH_MAX_LEN`
  and message length verification as this should not be a concern of
  `cosmwasm-crypto`.

[#905]: https://github.com/CosmWasm/cosmwasm/issues/905

### Changed

- cosmwasm-std: Rename the `send` function parameter to `funds` in `WasmMsg` for
  consistency with the wasmd message types.
- cosmwasm-vm: Increase read limit of contract execution results from 100,000
  bytes to 64 MiB. JSON deserializers should have their own limit to protect
  against large deserializations.
- cosmwasm-vm: Create `VmError::DeserializationLimitExceeded`; Add limit
  argument to `from_slice`; Increase deserialization limit of contract execution
  results from 100,000 bytes to 256 KiB. This probably only affects internal
  testing as well as integration tests of smart contracts.
- cosmwasm-vm: More accurate error messages for op codes related to bulk memory
  operations, reference types, SIMD and the Threads extension.
- cosmwasm-vm: Update `wasmer` to `2.0.0`
- cosmwasm-vm: ED25519 message length and batch length limits are now hardcoded
  in `cosmwasm-vm` itself instead of being imported from `cosmwasm-crypto`.
- cosmwasm-vm: Filesystem storage layout now distinguishes clearly between state
  and cache.
- cosmwasm-std: Add enum case `ReplyOn::Never`; Remove default implementation of
  `ReplyOn` as there is no natural default case anymore ([#961]).
- cosmwasm-std: Merge `messages` and `submessages` into one list, using
  `ReplyOn::Never` to model the "fire and forget" semantics ([#961]).
- cosmwasm-std: Add `SubMsg` constructors: `::new()`, `::reply_on_error()`,
  `::reply_on_success()`, `::reply_always()`; Add `with_gas_limit` to add a gas
  limit to any those constructors ([#961]).
- cosmwasm-std: Change `Event`'s constructor - it no longer takes a vector of
  attributes and instead constructs an empty one
- cosmwasm-std: Rename `Event.kind` to `Event.ty`.
- cosmwasm-std: Rename `SubcallResponse` to `SubMsgExecutionResponse`.
- contracts: Rename `ReflectSubCall` to `ReflectSubMsg` and `SubCallResult` to
  `SubCallMsg` in the `reflect` contract.
- cosmwasm-std: Rename the `subcall` module to `submessages`.
- cosmwasm-vm: Bump required marker export `cosmwasm_vm_version_5` to
  `interface_version_6`.
- cosmwasm-std: `IbcAcknowledgement` is renamed to
  `IbcAcknowledgementWithPacket` as it contains both data elements. ([#975])
- cosmwasm-std: `IbcAcknowledgementWithPacket.acknowledgement` is no longer
  simply `Binary`, but a new `IbcAcknowledgement` structure, which contains one
  field - `data: Binary`. This change was made to allow us to handle future
  changes to IBC in a non-contract-breaking way. ([#975])

[#961]: https://github.com/CosmWasm/cosmwasm/pull/961
[#975]: https://github.com/CosmWasm/cosmwasm/pull/975

### Fixed

- comswasm-vm: Whitelisted the `i64.extend32_s` operation.

## [0.14.1] - 2021-06-14

### Added

- cosmwasm-std: Add `Timestamp::minus_seconds` and `::minus_nanos`.
- cosmwasm-std: Add `Addr::as_bytes`
- cosmwasm-std: Implement `std::ops::Sub` for `math::Decimal`
- cosmwasm-std: Add `Timestamp::seconds` and `Timestamp::subsec_nanos`.
- cosmwasm-std: Implement division for `Decimal / Uint128`
- cosmwasm-std: Add `math::Decimal::sqrt`

### Fixed

- cosmwasm-std: Fix `Uint64::multiply_ratio` and `Uint128::multiply_ratio` so
  that internal multiplication cannot cause an unnecessary overflow. ([#920])

[#920]: https://github.com/CosmWasm/cosmwasm/issues/920

## [0.14.0] - 2021-05-03

### Added

- cosmwasm-crypto: Add `ed25519_batch_verify`, EdDSA ed25519 batch signature
  verification scheme for Tendermint signatures and public keys formats.
  ([#788])
- cosmwasm-crypto: Add `ed25519_verify`, EdDSA ed25519 signature verification
  scheme for Tendermint signature and public key formats. ([#771])
- cosmwasm-crypto: New crypto-related crate. Add `secp256k1_verify`, ECDSA
  secp256k1 signature verification scheme for Cosmos signature and public key
  formats. ([#780])
- cosmwasm-vm: Add PinnedMemoryCache. ([#696])
- cosmwasm-vm: The new `Cache::analyze` provides a static analyzis of the Wasm
  bytecode. This is used to tell the caller if the contract exposes IBC entry
  points. ([#736])
- cosmwasm-vm: Added new `stargate` feature flag to enable new stargate and ibc
  features ([#692], [#716])
- cosmwasm-vm: (requires `stargate`) call into 6 new ibc entry points if exposed
  by contract ([#692], [#716])
- cosmwasm-std: Added new `stargate` feature flag to enable new stargate and ibc
  features ([#692], [#706])
- cosmwasm-std: (requires `stargate`) Added new `CosmosMsg::Stargate` message
  type to dispatch protobuf-encoded message (contract must know proto schema)
  ([#706])
- cosmwasm-std: (requires `stargate`) Added new `QueryRequest::Stargate` message
  type to dispatch protobuf-encoded queries (contract must know proto schema for
  request and response) ([#706])
- cosmwasm-std: (requires `stargate`) Added new `CosmosMsg::Ibc(IbcMsg)` message
  type to use ibctransfer app or send raw ics packets (if contract has ibc entry
  points) ([#692], [#710])
- cosmwasm-std: Add mutable helper methods to `InitResponse`, `MigrateResponse`
  and `HandleResponse` which make `Context` obsolete.
- contracts: added new `ibc-reflect` contract that receives channels and assigns
  each an account to redispatch. Similar idea to ICS27/Interchain Accounts (but
  different implementation) ([#692], [#711], [#714])
- cosmwasm-std: Added new `WasmMsg::Migrate` variant that allows one contract
  (eg. multisig) be the admin and migrate another contract ([#768])
- cosmwasm-std: Added optional `system` entry point that can only be called by
  native (blockchain) modules to expose admin functionality if desired. ([#793])
- cosmwasm-std: Add extra field `submessages` to `Response`, such that you can
  get a callback from these messages after their execution (success or failure).
  ([#796])
- cosmwasm-std: Added `reply` entry point that will receive all callbacks from
  submessages dispatched by this contract. This is only required if contract
  returns "submessages" (above). ([#796])
- cosmwasm-std: Implement `From<Uint128> for String`, `From<Uint128> for u128`
  as well as `From<u{32,16,8}> for Uint128`.
- cosmwasm-std: Create new address type `Addr`. This is human readable (like
  `HumanAddr`) but is immutable and always contains a valid address ([#802]).
- cosmwasm-vm: Add import `addr_validate` ([#802]).
- cosmwasm-std: Add `BankMsg::Burn` variant when you want the tokens to
  disappear ([#860])
- cosmwasm-std: Create `Fraction<T>` trait to represent a fraction `p`/`q` with
  integers `p` and `q`. `Decimal` now implements `Fraction<u128>`, which
  provides public getters `::numerator()` and `::denominator()`.
- cosmwasm-std: Add `Decimal::inv` that returns `1/d` for decimal `d`.
- cosmwasm-vm: Add `Cache::metrics` to expose internal data for monitoring
  purposes ([#763]).
- cosmwasm-std: Implement `PartialOrd` and `Ord` for `Binary` using the same
  lexicographical ordering as implemented by `Vec<u8>`.
- cosmwasm-std: Implement `PartialOrd` and `Ord` for `Addr` using the same
  lexicographical ordering as implemented by `String`.
- cosmwasm-std: Added new `WasmMsg::UpdateAdmin` variant that allows an admin
  contract (eg. multisig) to set another admin ([#900])
- cosmwasm-std: Added new `WasmMsg::ClearAdmin` variant that allows an admin
  contract (eg. multisig) to clear the admin, to prevent future migrations
  ([#900])
- cosmwasm-std: Implement `Display for Coin` ([#901]).
- cosmwasm-std: Create `Uint64` analogously to `Uint128` with string
  serialization allowing the use of the full uint64 range in JSON clients that
  use float numbers, such as JavaScript and jq.
- cosmwasm-std: Create const functions `Uint64::new` and `Uint128::new` to
  create instances in a const context.

[#692]: https://github.com/CosmWasm/cosmwasm/issues/692
[#706]: https://github.com/CosmWasm/cosmwasm/pull/706
[#710]: https://github.com/CosmWasm/cosmwasm/pull/710
[#711]: https://github.com/CosmWasm/cosmwasm/pull/711
[#714]: https://github.com/CosmWasm/cosmwasm/pull/714
[#716]: https://github.com/CosmWasm/cosmwasm/pull/716
[#763]: https://github.com/CosmWasm/cosmwasm/issues/763
[#768]: https://github.com/CosmWasm/cosmwasm/pull/768
[#793]: https://github.com/CosmWasm/cosmwasm/pull/793
[#796]: https://github.com/CosmWasm/cosmwasm/pull/796
[#802]: https://github.com/CosmWasm/cosmwasm/pull/802
[#860]: https://github.com/CosmWasm/cosmwasm/pull/860
[#900]: https://github.com/CosmWasm/cosmwasm/pull/900
[#901]: https://github.com/CosmWasm/cosmwasm/pull/901

### Changed

- contracts: Rename `HandleMsg` to `ExecuteMsg`.
- all: Rename `handle` entry point to `execute`.
- all: Rename `init` entry point to `instantiate`.
- all: Rename `system` entry point to `sudo`.
- all: Drop support for Rust versions lower than 1.51.0.
- all: The `query` and `execute` entry points are now optional. It is still
  highly recommended to implement and expose them in almost any use case though.
- all: Change the encoding of the key/value region of the `db_next` import to a
  more generic encoding that supports an arbitrary number of sections. This
  encoding can then be reused for other multi value regions.
- all: Remove the `info: MessageInfo` argument from the `migrate` entry point
  ([#690]).
- cosmwasm-std: Remove `from_address` from `BankMsg::Send`, as it always sends
  from the contract address, and this is consistent with other `CosmosMsg`
  variants.
- cosmwasm-std: Remove the previously deprecated `InitResult`, `HandleResult`,
  `MigrateResult` and `QueryResult` in order to make error type explicit and
  encourage migration to custom errors.
- cosmwasm-std: Add a `data` field to `InitResponse` the same way as in
  `MigrateResponse` and `HandleResponse`.
- cosmwasm-std: Rename `MessageInfo::sent_funds` to `MessageInfo::funds`.
- cosmwasm-std: Merge response types `InitResponse`, `HandleResponse` and
  `MigrateResponse` into the new `Response`.
- cosmwasm-std: Remove `Default` implementation from `HumanAddr`,
  `CanonicalAddr`, `ContractInfo`, `MessageInfo`, `BlockInfo` and `Env`. If you
  need one of those, you're probably doing something wrong.
- cosmwasm-std: Make `label` in `WasmMsg::Instantiate` non-optional to better
  match the Go/database format.
- cosmwasm-std: Add new field `admin` to `WasmMsg::Instantiate` to fully support
  `MsgInstantiateContract` from `x/wasm` ([#861]).
- cosmwasm-std: `Binary::to_array` is now generic over the array length instead
  of the output type. As a consequence the obsolete type `ByteArray` was
  removed. The array length is not restricted to 0-64 anymore.
- cosmwasm-std: Use const generics to implement `From<&[u8; LENGTH]> for Binary`
  and `From<[u8; LENGTH]> for Binary`, such that the array length is not
  restricted to 0-64 anymore.
- cosmwasm-vm: Avoid serialization of Modules in `InMemoryCache`, for
  performance. Also, remove `memory_limit` from `InstanceOptions`, and define it
  instead at `Cache` level (same memory limit for all cached instances).
  ([#697])
- cosmwasm-std: Rename type `KV` to `Pair` in order to comply to naming
  convention as enforced by clippy rule `upper_case_acronyms` from Rust 1.51.0
  on.
- cosmwasm-std: `ContractInfo::address` and `MessageInfo::sender` are now of
  type `Addr`. The value of those fields is created by the host and thus valid.
- cosmwasm-vm: Bump required marker export `cosmwasm_vm_version_4` to
  `interface_version_5`.
- cosmwasm-vm: Rename trait `Api` to `BackendApi` to better express this is the
  API provided by the VM's backend (i.e. the blockchain).
- cosmwasm-vm: Rename imports to `addr_canonicalize` and `addr_humanize`
  ([#802]).
- cosmwasm-vm: Replace types `HumanAddr`/`CanonicalAddr` with
  `&str`/`String`/`&[u8]`/`Vec<u8>` in the methods of `BackendApi`. The address
  types belong in the contract development and the backend operates on raw
  strings and binary anyways.
- contracts: `reflect` contract requires `stargate` feature and supports
  redispatching `Stargate` and `IbcMsg::Transfer` messages ([#692])
- cosmwasm-std: The arithmetic methods of `Uint128` got a huge overhaul, making
  them more consistent with the behaviour of the Rust primitive types. Thank you
  [@yihuang] for bringing this up and for the great implementation. ([#853])
  1.  `Uint128` got the new functions `checked_add`, `checked_sub`,
      `checked_mul`, `checked_div`, `checked_div_euclid`, `checked_rem`,
      `wrapping_add`, `wrapping_sub`, `wrapping_mul`, `wrapping_pow`,
      `saturating_add`, `saturating_sub`, `saturating_mul` and `saturating_pow`
      which match their equivalent in [u128] except that instead of `Option` the
      checked methods return a `Result` with an `OverflowError` or
      `DivideByZeroError` that carries a few debug information and can directly
      be converted to `StdError`/`StdResult` by using the `?` operator.
  2.  `StdError::Underflow` and `StdError::underflow` were removed in favour of
      `StdError::Overflow`. `StdError::DivideByZeroError` was added.
  3.  The `-` operator (`impl ops::Sub<Uint128> for Uint128`) was removed
      because it returned a `StdResult` instead of panicking in the case of an
      overflow. This behaviour was inconsistent with `+` and the Rust standard
      library. Please use the explicit `*_sub` methods introduced above. In a
      couple of releases from now, we want to introduce the operator again with
      panicking overflow behaviour ([#858]).
- cosmwasm-std: Replace `HumanAddr` with `String` in `BankQuery`, `StakingQuery`
  and `WasmQuery` query requests ([#802]).
- cosmwasm-std: In staking query response types `Delegation`, `FullDelegation`
  and `Validator` the validator address fields were changed from `HumanAddr` to
  `String`. The new `Addr` type cannot be used here because it only supports
  standard account addresses via `Api::addr_*` ([#871]).
- cosmwasm-std: Change address types in `BankMsg`, `IbcMsg` and `WasmMsg` from
  `HumanAddr` to `String` ([#802]).
- cosmwasm-std: `Api::addr_humanize` now returns `Addr` instead of `HumanAddr`
  ([#802]).
- cosmwasm-std: Hide `StakingMsg`, `CosmosMsg::Staking`,
  `AllDelegationsResponse`, `BondedDenomResponse`, `Delegation`,
  `FullDelegation`, `StakingQuery`, `Validator`, `ValidatorsResponse` and
  `testing::StakingQuerier` behind the `staking` feature flag to make those only
  available in contracts built for PoS chains.
- cosmwasm-std: Remove `StakingMsg::Withdraw` in favour of
  `DistributionMsg::SetWithdrawAddress` and
  `DistributionMsg::WithdrawDelegatorReward` ([#848]).
- cosmwasm-std: Rename `StakingQuery::Validators`, `ValidatorsResponse` and
  `QuerierWrapper::query_validators` to `StakingQuery::AllValidators`,
  `AllValidatorsResponse` and `QuerierWrapper.query_all_validators`. Add
  `StakingQuery::Validator`, `ValidatorResponse` and
  `QuerierWrapper::query_validator` to allow querying a single validator.
  ([#879])
- cosmwasm-schema: Make first argument non-mutable in `export_schema_with_title`
  for consistency with `export_schema`.
- cosmwasm-std: The block time in `BlockInfo::time` is now a `Timestamp`.
  `BlockInfo::time_nanos` was removed.

[#696]: https://github.com/CosmWasm/cosmwasm/issues/696
[#697]: https://github.com/CosmWasm/cosmwasm/issues/697
[#736]: https://github.com/CosmWasm/cosmwasm/pull/736
[#690]: https://github.com/CosmWasm/cosmwasm/issues/690
[@yihuang]: https://github.com/yihuang
[#853]: https://github.com/CosmWasm/cosmwasm/pull/853
[#858]: https://github.com/CosmWasm/cosmwasm/issues/858
[u128]: https://doc.rust-lang.org/std/primitive.u128.html
[#802]: https://github.com/CosmWasm/cosmwasm/pull/802
[#871]: https://github.com/CosmWasm/cosmwasm/issues/871
[#861]: https://github.com/CosmWasm/cosmwasm/issues/861
[#848]: https://github.com/CosmWasm/cosmwasm/issues/848
[#879]: https://github.com/CosmWasm/cosmwasm/pull/879

### Deprecated

- cosmwasm-std: `InitResponse`, `MigrateResponse` and `HandleResponse` are
  deprecated in favour of the new `Response`.
- cosmwasm-std: `Context` is deprecated in favour of the new mutable helpers in
  `Response`.
- cosmwasm-std: `HumanAddr` is not much more than an alias to `String` and it
  does not provide significant safety advantages. With CosmWasm 0.14, we now use
  `String` when there was `HumanAddr` before. There is also the new `Addr`,
  which holds a validated immutable human readable address. ([#802])

[#802]: https://github.com/CosmWasm/cosmwasm/pull/802

## [0.13.2] - 2021-01-14

## Changed

- cosmwasm-vm: Update Wasmer to 1.0.1.

## [0.13.1] - 2021-01-12

### Added

- cosmwasm-std: Add the new `#[entry_point]` macro attribute that serves as an
  alternative implementation to `cosmwasm_std::create_entry_points!(contract)`
  and `cosmwasm_std::create_entry_points_with_migration!(contract)`. Both ways
  are supported in the 0.13 series.

## [0.13.0] – 2021-01-06

## Added

- cosmwasm-std: Extend binary to array support to 64 bytes.

## Changed

- all: Drop support for Rust versions lower than 1.47.0.
- cosmwasm-std: Remove `cosmwasm_std::testing::MockApi::new`. Use
  `MockApi::default` instead.
- cosmwasm-vm: Upgrade Wasmer to 1.0 and adapt all the internal workings
  accordingly.
- cosmwasm-vm: Export method `cosmwasm_vm::Cache::stats` and response type
  `Stats`.
- cosmwasm-vm: Remove `cosmwasm_vm::testing::MockApi::new`. Use
  `MockApi::default` instead.
- cosmwasm-vm: Convert field `Instance::api` to a method.
- cosmwasm-vm: Change order of generic arguments for consistency in `Instance`,
  `Cache` and `Backend` to always match `<A: Api, S: Storage, Q: Querier>`.
- cosmwasm-vm: Remove `Instance::get_memory_size`. Use `Instance::memory_pages`
  instead.

## 0.12.2 (2020-12-14)

**cosmwasm-std**

- `StdError` now implements `PartialEq` (ignoring backtrace if any). This allows
  simpler `assert_eq!()` when testing error conditions (rather than match
  statements as now).

## 0.12.1 (2020-12-09)

**cosmwasm-std**

- Deprecate `InitResult`, `HandleResult`, `MigrateResult` and `QueryResult` in
  order to make error type explicit and encourage migration to custom errors.
- Implement `Deref` for `QuerierWrapper`, such that `QuerierWrapper` behaves
  like a smart pointer to `Querier` allowing you to access `Querier` methods
  directly.

## 0.12.0 (2020-11-19)

**cosmwasm-std**

- Remove the previously deprecated `StdError::Unauthorized`. Contract specific
  errors should be implemented using custom error types now (see
  [migration guide](./MIGRATING.md) 0.10 -> 0.11).
- Use dependency `thiserror` instead of `snafu` to implement `StdError`. Along
  with this change, the `backtraces` feature now requires Rust nightly.
- Rename `StdError::ParseErr::source` to `StdError::ParseErr::source_type` and
  `StdError::SerializeErr::target` to `StdError::SerializeErr::target_type` to
  work around speacial treatment of the field name `source` in thiserror.
- Rename `Extern` to `Deps` to unify naming.
- Simplify ownership of calling `handle`, etc. with `Deps` and `DepsMut` struct
  that just contains references (`DepsMut` has `&mut Storage` otherwise the
  same)
- Remove unused `Deps::change_querier`. If you need this or similar
  functionality, create a new struct with the right querier.
- Remove `ReadonlyStorage`. You can just use `Storage` everywhere. And use
  `&Storage` to provide readonly access. This was only needed to let
  `PrefixedStorage`/`ReadonlyPrefixedStorage` implement the common interface,
  which is something we don't need.

**cosmwasm-storage**

- `PrefixedStorage`/`ReadonlyPrefixedStorage` do not implement the
  `Storage`/`ReadonlyStorage` traits anymore. If you need nested prefixes, you
  need to construct them directly via `PrefixedStorage::multilevel` and
  `ReadonlyPrefixedStorage::multilevel`.
- Remove unused `TypedStorage`. If you need this or similar functionality, you
  probably want to use `Bucket` or `Singleton`. If you really need it, please
  copy the v0.11 code into your project.
- Remove `StorageTransaction` along with `transactional` and `RepLog`. This has
  not been used actively for contract development and is now maintained in a
  contract testing framework.

**cosmwasm-vm**

- Remove `Storage::range` and `StorageIterator`. The storage implementation is
  now responsible for maintaining iterators internally and make them accessible
  via the new `Storage::scan` and `Storage::next` methods.
- Add `FfiError::IteratorDoesNotExist`. Looking at this, `FfiError` should
  probably be renamed to something that includes before, on and behind the FFI
  boundary to Go.
- `MockStorage` now implements the new `Storage` trait and has an additional
  `MockStorage::all` for getting all elements of an iterator in tests.
- Remove unused `Extern::change_querier`. If you need this or similar
  functionality, create a new struct with the right querier.
- Let `Instance::from_code` and `CosmCache::get_instance` take options as an
  `InstanceOptions` struct. This contains `gas_limit` and `print_debug` for now
  and can easily be extended. `cosmwasm_vm::testing::mock_instance_options` can
  be used for creating such a struct in integration tests.
- Make `FileSystemCache` crate internal. This should be used via `CosmCache`.
- Fix return type of `FileSystemCache::load` to `VmResult<Option<Module>>` in
  order to differentiate missing files from errors.
- Add in-memory caching for recently used Wasm modules.
- Rename `CosmCache` to just `cosmwasm_vm::Cache` and add `CacheOptions` to
  configure it.
- Rename `Extern` to `Backend`.
- Rename `mock_dependencies` to `mock_backend` and
  `mock_dependencies_with_balances` to `mock_backend_with_balances`.
- Rename `FfiError`/`FfiResult` to `BackendError`/`BackendResult` and adapt
  `VmError` accordingly.

## 0.11.2 (2020-10-26)

**cosmwasm-std**

- Implement `From<std::str::Utf8Error>` and `From<std::string::FromUtf8Error>`
  for `StdError`.
- Generalize denom argument from `&str` to `S: Into<String>` in `coin`, `coins`
  and `Coin::new`.
- Implement `PartialEq` between `Binary` and `Vec<u8>`/`&[u8]`.
- Add missing `PartialEq` implementations between `HumanAddr` and `str`/`&str`.
- Add `Binary::to_array`, which allows you to copy binary content into a
  fixed-length `u8` array. This is especially useful for creating integers from
  binary data.

## 0.11.1 (2020-10-12)

**cosmwasm-std**

- Implement `Hash` and `Eq` for `Binary` to allow using `Binary` in `HashSet`
  and `HashMap`.
- Implement `Hash` and `Eq` for `CanonicalAddr` to allow using `CanonicalAddr`
  in `HashSet` and `HashMap`.
- Implement `Add`, `AddAssign` and `Sub` with references on the right hand side
  for `Uint128`.
- Implement `Sum<Uint128>` and `Sum<&'a Uint128>` for `Uint128`.

## 0.11.0 (2020-10-08)

**all**

- Drop support for Rust versions lower than 1.45.2.
- The serialization of the result from `init`/`migrate`/`handle`/`query` changed
  in an incompatible way. See the new `ContractResult` and `SystemResult` types
  and their documentation.
- Pass `Env` into `query` as well. As this doesn't have `MessageInfo`, we
  removed `MessageInfo` from `Env` and pass that as a separate argument to
  `init`, `handle`, and `query`. See the example
  [type definitions in the README](README.md#implementing-the-smart-contract) to
  see how to update your contract exports (just add one extra arg each).

**cosmwasm-std**

- Add `time_nanos` to `BlockInfo` allowing access to high precision block times.
- Change `FullDelegation::accumulated_rewards` from `Coin` to `Vec<Coin>`.
- Rename `InitResponse::log`, `MigrateResponse::log` and `HandleResponse::log`
  to `InitResponse::attributes`, `MigrateResponse::attributes` and
  `HandleResponse::attributes`.
- Rename `LogAttribute` to `Attribute`.
- Rename `log` to `attr`.
- Rename `Context::add_log` to `Context::add_attribute`.
- Add `Api::debug` for emitting debug messages during development.
- Fix error type for response parsing errors in `ExternalQuerier::raw_query`.
  This was `Ok(Err(StdError::ParseErr))` instead of
  `Err(SystemError::InvalidResponse)`, implying an error created in the target
  contract.
- Deprecate `StdError::Unauthorized` and `StdError::unauthorized` in favour of
  custom errors. From now on `StdError` should only be created by the standard
  library and should only contain cases the standard library needs.
- Let `impl Display for CanonicalAddr` use upper case hex instead of base64.
  This also affects `CanonicalAddr::to_string`.
- Create trait `CustomQuery` for the generic argument in
  `QueryRequest<C: CustomQuery>`. This allows us to provide
  `impl<C: CustomQuery> From<C> for QueryRequest<C>` for any custom query.
- Implement `From<Binary> for Vec<u8>`.
- Implement `From<CanonicalAddr> for Vec<u8>`.
- Add `Binary::into_vec` and `CanonicalAddr::into_vec`.
- The `canonical_length` argument was removed from `mock_dependencies`,
  `mock_dependencies_with_balances`. In the now deprecated `MockApi::new`, the
  argument is unused. Contracts should not need to set this value and usually
  should not make assumptions about the value.
- The canonical address encoding in `MockApi::canonical_address` and
  `MockApi::human_address` was changed to an unpredictable representation of
  non-standard length that aims to destroy most of the input structure.

**cosmwasm-storage**

- Change order of arguments such that `storage` is always first followed by
  namespace in `Bucket::new`, `Bucket::multilevel`, `ReadonlyBucket::new`,
  `ReadonlyBucket::multilevel`, `bucket` and `bucket_read`.
- Change order of arguments such that `storage` is always first followed by
  namespace in `PrefixedStorage::new`, `PrefixedStorage::multilevel`,
  `ReadonlyPrefixedStorage::new`, `ReadonlyPrefixedStorage::multilevel`,
  `prefixed` and `prefixed_read`.

**cosmwasm-vm**

- `CosmCache::new`, `Instance::from_code` and `Instance::from_module` now take
  an additional argument to enable/disable printing debug logs from contracts.
- Bump required export `cosmwasm_vm_version_3` to `cosmwasm_vm_version_4`.
- The `canonical_length` argument was removed from `mock_dependencies`,
  `mock_dependencies_with_balances` and `MockApi::new_failing`. In the now
  deprecated `MockApi::new`, the argument is unused. Contracts should not need
  to set this value and usually should not make assumptions about the value.
- The canonical address encoding in `MockApi::canonical_address` and
  `MockApi::human_address` was changed to an unpredictable representation of
  non-standard length that aims to destroy most of the input structure.

## 0.10.1 (2020-08-25)

**cosmwasm-std**

- Fix bug where `ExternalStorage.range()` would cause VM error if either lower
  or upper bound was set
  ([#508](https://github.com/CosmWasm/cosmwasm/issues/508))

## 0.10.0 (2020-07-30)

**all**

- Drop support for Rust versions lower than 1.44.1.

**cosmwasm-std**

- Remove error helpers `generic_err`, `invalid_base64`, `invalid_utf8`,
  `not_found`, `parse_err`, `serialize_err`, `underflow`, `unauthorized` in
  favour of `StdError::generic_err` and friends.
- Implement `From<&[u8; $N]> for Binary` and `From<[u8; $N]> for Binary` for all
  `$N <= 32`.
- Add `Context` object that can be used to build Init/Handle/Migrate response
  via `add_log`, `add_message`, `set_data` and then convert to the proper type
  via `into` or `try_into`. Option to simplify response construction.
- Env uses `HumanAddr` for `message.sender` and `contract_address`
- Remove `Api` argument from `mock_env`
- Implement `From<&[u8]>` and `From<Vec<u8>>` for `CanonicalAddr`

**cosmwasm-vm**

- Remove unused cache size argument from `CosmCache`.
- `set_gas_limit` now panics if the given gas limit exceeds the max. supported
  value.
- Increase the max. supported value for gas limit from 10_000_000_000 to
  0x7FFFFFFFFFFFFFFF.
- Add checks to `get_region` for failing early when the contract sends a Region
  pointer to the VM that is not backed by a plausible Region. This helps
  development of standard libraries.
- Create dedicated `RegionValidationError` and `RegionValidationResult`.
- `Api::human_address` and `Api::canonical_address` now return a pair of return
  data and gas usage.
- Remove `NextItem` in favour of a more advanced `FfiResult<T>`, which is used
  to store the return result and the gas information consistently across all
  APIs. `FfiResult<T>` was changed to `(Result<T, FfiError>, GasInfo)`.
- Create error type `FfiError::InvalidUtf8` for the cases where the backend
  sends invalid UTF-8 in places that expect strings.
- Remove `FfiError::Other` in favour of `FfiError::UserErr` and
  `FfiError::Unknown`.
- The `canonicalize_address` and `humanize_address` imports now report user
  errors to the contract.
- Bump `cosmwasm_vm_version_2` to `cosmwasm_vm_version_3`.
- `Querier::raw_query` and `QuerierResult` were removed in favour of the new
  `Querier::query_raw`, which includes a gas limit parameter for the query.

## 0.9.4 (2020-07-16)

**cosmwasm-vm**

- Add `Instance::create_gas_report` returning a gas report including the
  original limit, the remaining gas and the internally/externally used gas.

## 0.9.3 (2020-07-08)

**cosmwasm-storage**

- Add `.remove()` method to `Bucket` and `Singleton`.

## 0.9.2 (2020-06-29)

- Downgrade wasmer to 0.17.0.

## 0.9.1 (2020-06-25)

**cosmwasm-std**

- Replace type `Never` with `Empty` because enums with no cases cannot be
  expressed in valid JSON Schema.

## 0.9.0 (2020-06-25)

Note: this version contains an API bug and should not be used (see
https://github.com/CosmWasm/cosmwasm/issues/451).

**all**

- Upgrade wasmer to 0.17.1.
- Drop support for Rust versions lower than 1.43.1

**cosmwasm-std**

- `ReadonlyStorage::get` and all its implementations now return
  `Option<Vec<u8>>`.
- `ReadonlyStorage::range` and all its implementations now always succeed and
  return an iterator instead of a result. This is now an iterator over
  `Option<KV>` instead of `Option<StdResult<KV>>`.
- `Storage::{set, remove}` and all their implementations no longer have a return
  value. Previously they returned `StdResult<()>`.
- Trait `Querier` is not `Clone` and `Send` anymore.
- `consume_region` panics on null pointers and returns `Vec<u8>` instead of
  `StdResult<Vec<u8>>`.
- Added contract migration mechanism. Contracts can now optionally export a
  `migrate` function with the following definition:
  ```rust
  extern "C" fn migrate(env_ptr: u32, msg_ptr: u32) -> u32;
  ```
- InitResponse no longer has a data field. We always return the contract address
  in the data field in the blockchain and don't allow you to override. `handle`
  can still make use of the field.
- Rename `MockQuerier::with_staking` to `MockQuerier::update_staking` to match
  `::update_balance`.
- The obsolete `StdError::NullPointer` and `null_pointer` were removed.
- Error creator functions are now in type itself, e.g.
  `StdError::invalid_base64` instead of `invalid_base64`. The free functions are
  deprecated and will be removed before 1.0.

**cosmwasm-storage**

- Remove `transactional_deps`. Use `transactional` that just provides a
  transactional storage instead.
- `get_with_prefix` returns `Option<Vec<u8>>` instead of
  `StdResult<Option<Vec<u8>>>`.
- `set_with_prefix` and `remove_with_prefix` return nothing instead of
  `StdResult<()>`.
- `RepLog::commit` no longer returns any value (always succeeds).
- `Op::apply` no longer returns any value (always succeeds).

**cosmwasm-vm**

- The export `allocate` must not return 0 as a valid address. The contract is
  responsible for avoiding this offset in the linear memory.
- The import `db_read` now allocates memory for the return value as part of the
  call and returns a pointer to the value as `u32`. The return value 0 means
  _key does not exist_.
- The import `db_next` now allocates a memory region for the return key and
  value as part of the call and returns a pointer to the region as `u32`. The
  data in the region is stored in the format `value || key || keylen`. As
  before, an empty key means _no more value_.
- Remove `Instance::get_gas` in favour of `Instance::get_gas_left`.
- All calls from the VM layer to the chain layer also return the amount of gas
  used on success. (This is represented by replacing the return value with
  `(value, used_gas)`). Gas usage across the system is then tracked in the VM
  layer, which allows us to halt the contract during an import, as soon as we
  can prove that we used all allocated gas.
- Remove instance caching, which is disabled since 0.8.1 as it is not stable.
  Remove `CosmCache::store_instance`; you can not call `Instance::recylce`
  directly to get back the external dependencies.
- Rename `MockQuerier::with_staking` to `MockQuerier::update_staking` to match
  `::update_balance`.
- Instead of panicking, `read_region`/`write_region`/`get_region`/`set_region`
  now return a new `CommunicationError::DerefErr` when dereferencing a pointer
  provided by the contract fails.
- `FfiError::set_message` was removed because errors should be immutable. Use
  `FfiError::other` to create an error with the desired error message.
- The import implementation of `db_scan` now errors instead of returning an
  error code for an invalid order value. The return type was changed to `u32`.
- Remove `StorageIteratorItem` in favour of the new types `StorageIterator` and
  `NextItem`. `StorageIterator` is a custom iterator type that does not
  implement Rust's `Iterator` trait, allowing it to communicate the used gas
  value of the last `next` call to the VM.
- Don't report any `VmError` back to the contract in `canonicalize_address` and
  `humanize_address`. Only invalid inputs should be reported.
- Move error cases `VmError::RegionLengthTooBig` and `VmError::RegionTooSmall`
  into `CommunicationError`.
- In the `canonicalize_address` implementation, invalid UTF-8 inputs now result
  in `CommunicationError::InvalidUtf8`, which is not reported back to the
  contract. A standard library should ensure this never happens by correctly
  encoding string input values.
- Merge trait `ReadonlyStorage` into `Storage`.
- The imports `canonicalize_address` and `humanize_address` now return a memory
  address to an error `Region`. If this address is 0, the call succeeded.
- Bump `cosmwasm_vm_version_1` to `cosmwasm_vm_version_2`.

## 0.8.1 (2020-06-08)

**cosmwasm-std**

- The arguments of `log` changed from `&str` to `ToString`, allowing to pass
  various types like `String`, `HumanAddr`, `Uint128` or primitive integers
  directly.
- Add `From<Vec<u8>>` and `Into<Vec<u8>>` implementations for `Binary` for
  zero-copy conversions.

**cosmwasm-vm**

- Deprecated `Instance::get_gas` in favour of `Instance::get_gas_left`. The old
  method will remain available for a while but will issue a deprecation warning
  when used.
- Disable instance caching by treating every cache size as 0. Instance caching
  is not safe as the same Wasm memory is reused across multiple executions.
- The storage of an `Instance` can now be set into readonly mode, which is
  checked by the writing storage imports `db_write` and `db_remove`. Read-only
  mode is off by default for backwards compatibility. `call_query_raw` now sets
  the instance's storage to readonly.
- The new error case `VmError::WriteAccessDenied` is returned when a contract
  calls an import that potentially writes to storage during a query.

## 0.8.0 (2020-05-25)

**all**

- Upgrade schemars to 0.7.
- Upgrade wasmer to 0.17.
- Update snafu to 0.6.
- Minimal supported Rust version is 1.41.
- Split `Region.len` into `Region.capacity` and `Region.length`, where the new
  capacity is the number of bytes available and `length` is the number of bytes
  used. This is a breaking change in the contract-vm interface, which requires
  the same memory layout of the `Region` struct on both sides.
- Add `remove` method to `Storage` trait.
- (feature-flagged) Add `range` method to `ReadonlyStorage` trait. This returns
  an iterator that covers all or a subset of the items in the db ordered
  ascending or descending by key.
- Add new feature flag `iterator` to both packages to enable `range`
  functionality. This is used to allow potential porting to chains that use
  Merkle Tries (which don't allow iterating over ranges).
- All serialized JSON types now use snake_case mappings for names. This means
  enum fields like `ChangeOwner` will map to `change_owner` in the underlying
  JSON, not `changeowner`. This is a breaking change for the clients.
- Public interface between contract and runtime no longer uses `String` to
  represent an error, but rather serializes `ApiError` as a rich JSON error.
- Return value from `env.write_db` and `env.remove_db` to allow error reporting.
- Query responses are now required to contain valid JSON.
- Renamed all `*_db` wasm imports to `db_*`
- Merge `cw-storage` repo as subpackage, now `cosmwasm-storage`
- Add iterator support to `cosmwasm-storage`
- `Coin.amount` is now `Uint128` rather than `String`. Uint128 serializes as a
  string in JSON, but parses into a u128 data in memory. It also has some
  operator overloads to allow easy math operations on `Coin` types, as well as
  enforcing valid amounts.
- `Env` no longer has a `contract.balance` element. If you need this info,
  please use the `Querier` to get this info. As of Cosmos-SDK 0.39 this needs
  extra storage queries to get the balance, so we only do those queries when
  needed.
- `Env.message.sent_funds` is a `Vec<Coin>` not `Option<Vec<Coin>>`. We will
  normalize the go response in `go-cosmwasm` before sending it to the contract.
- `Env.message.signer` was renamed to `Env.message.sender`.
- `Env.block.{height,time}` are now `u64` rather than `i64`.

**cosmwasm-schema**

- This new crate now contains the implementations for generating JSON Schema
  files from interface types. It exposes the functions `export_schema`,
  `export_schema_with_title`, and `schema_for`.

**cosmwasm-std**

- Make all symbols from `cosmwasm::memory` crate internal, as those symbols are
  not needed by users of the library.
- Rename `cosmwasm::mock::dependencies` -> `cosmwasm::mock::mock_dependencies`
  to differentiate between testing and production `External`.
- Export all symbols from `cosmwasm::mock` as the new non-wasm32 module
  `cosmwasm::testing`. Export all remaining symbols at top level (e.g.
  `use cosmwasm::traits::{Api, Storage};` + `use cosmwasm::encoding::Binary;`
  becomes `use cosmwasm::{Api, Binary, Storage};`).
- Rename package `cosmwasm` to `cosmwasm-std`.
- The export `allocate` does not zero-fill the allocated memory anymore.
- Add `remove_db` to the required imports of a contract.
- (feature-flagged) add `scan_db` and `next_db` callbacks from wasm contract to
  VM.
- `serde::{from_slice, to_vec}` return `cosmwasm_std::Result`, no more need to
  use `.context(...)` when calling these functions
- Split `Response` into `InitResponse` and `HandleResponse`; split
  `ContractResult` into `InitResult` and `HandleResult`.
- Create explicit `QueryResponse`, analogue to `InitResponse` and
  `HandleResponse`.
- The exports `cosmwasm_vm_version_1`, `allocate` and `deallocate` are now
  private and can only be called via the Wasm export. Make sure to `use`
  `cosmwasm_std` at least once in the contract to pull in the C exports.
- Add `Querier` trait and `QueryRequest` for query callbacks from the contract,
  along with `SystemError` type for the runtime rejecting messages.
- `QueryRequest` takes a generic `Custom(T)` type that is passed opaquely to the
  end consumer (`wasmd` or integration test stubs), allowing custom queries to
  native code.
- `{Init,Handle,Query}Result` are now just aliases for a concrete `ApiResult`
  type.
- Support results up to 128 KiB in `ExternalStorage.get`.
- The `Storage` trait's `.get`, `.set` and `.remove` now return a `Result` to
  allow propagation of errors.
- Move `transactional`, `transactional_deps`, `RepLog`, `StorageTransaction`
  into crate `cosmwasm-storage`.
- Rename `Result` to `StdResult` to differentiate between the auto-`use`d
  `core::result::Result`. Fix error argument to `Error`.
- Complete overhaul of `Error` into `StdError`:
  - The `StdError` enum can now be serialized and deserialized (losing its
    backtrace), which allows us to pass them over the Wasm/VM boundary. This
    allows using fully structured errors in e.g. integration tests.
  - Auto generated snafu error constructor structs like `NotFound`/`ParseErr`/…
    have been intenalized in favour of error generation helpers like
    `not_found`/`parse_err`/…
  - All error generator functions now return errors instead of results.
  - Error cases don't contain `source` fields anymore. Instead source errors are
    converted to standard types like `String`. For this reason, both
    `snafu::ResultExt` and `snafu::OptionExt` cannot be used anymore.
  - Backtraces became optional. Use `RUST_BACKTRACE=1` to enable them.
  - `Utf8Err`/`Utf8StringErr` merged into `StdError::InvalidUtf8`
  - `Base64Err` renamed into `StdError::InvalidBase64`
  - `ContractErr`/`DynContractErr` merged into `StdError::GeneralErr`
  - The unused `ValidationErr` was removed
  - `StdError` is now
    [non_exhaustive](https://doc.rust-lang.org/1.35.0/unstable-book/language-features/non-exhaustive.html),
    making new error cases non-breaking changes.
- `ExternalStorage.get` now returns an empty vector if a storage entry exists
  but has an empty value. Before, this was normalized to `None`.
- Reorganize `CosmosMsg` enum types. They are now split by modules:
  `CosmosMsg::Bank(BankMsg)`, `CosmosMsg::Custom(T)`, `CosmosMsg::Wasm(WasmMsg)`
- CosmosMsg is now generic over the content of `Custom` variant. This allows
  blockchains to support custom native calls in their Cosmos-SDK apps and
  developers to make use of them in CosmWasm apps without forking the
  `cosmwasm-vm` and `go-cosmwasm` runtime.
- Add `staking` feature flag to expose new `StakingMsg` types under `CosmosMsg`
  and new `StakingRequest` types under `QueryRequest`.
- Add support for mocking-out staking queries via `MockQuerier.with_staking`
- `from_slice`/`from_binary` now require result type to be `DeserializeOwned`,
  i.e. the result must not contain references such as `&str`.

**cosmwasm-vm**

- Make `Instance.memory`/`.allocate`/`.deallocate`/`.func` crate internal. A
  user of the VM must not access the instance's memory directly.
- The imports `env.canonicalize_address`, `env.humanize_address` and
  `env.read_db` don't return the number of bytes written anymore. This value is
  now available in the resulting regions. Negative return values are errors, 0
  is success and values greater than 0 are reserved for future use.
- Change the required interface version guard export from `cosmwasm_api_0_6` to
  `cosmwasm_vm_version_1`.
- Provide implementations for `remove_db` and (feature-flagged) `scan_db` and
  `next_db`
- Provide custom `serde::{from_slice, to_vec}` implementation separate from
  `cosmwasm_std`, so we can return cosmwasm-vm specific `Result` (only used
  internally).
- `call_{init,handle,query}` and the `cosmwasm_vm::testing` wrappers return
  standard `Result` types now, eg. `Result<HandleResponse, ApiError>`.
- Add length limit when reading memory from the instance to protect against
  malicious contracts creating overly large `Region`s.
- Add `Instance.get_memory_size`, giving you the peak memory consumption of an
  instance.
- Remove `cosmwasm_vm::errors::CacheExt`.
- Move `cosmwasm_vm::errors::{Error, Result}` to
  `cosmwasm_vm::{VmError, VmResult}` and remove generic error type from result.
- The import `db_read` now returns an error code if the storage key does not
  exist. The latest standard library converts this error code back to a `None`
  value. This allows differentiating non-existent and empty storage entries.
- Make `Instance::from_module`, `::from_wasmer` and `::recycle` crate-internal.
- Create explicit, public `Checksum` type to identify Wasm blobs.
- `CosmCache::new` now takes supported features as an argument.
- Rename `VmError::RegionTooSmallErr` to `VmError::RegionTooSmall`.
- Rename `VmError::RegionLengthTooBigErr` to `VmError::RegionLengthTooBig`.
- Change property types to owned string in `VmError::UninitializedContextData`,
  `VmError::ConversionErr`, `VmError::ParseErr` and `VmError::SerializeErr`.
- Remove `VmError::IoErr` in favour of `VmError::CacheErr`.
- Simplify `VmError::CompileErr`, `VmError::ResolveErr` and
  `VmError::WasmerRuntimeErr` to just hold a string with the details instead of
  the source error.
- Remove `VmError::WasmerErr` in favour of the new `VmError::InstantiationErr`.
- The snafu error builders from `VmError` are now private, i.e. callers can only
  use the errors, not create them.
- `VmError` is now `#[non_exhaustive]`.
- Split `VmError::RuntimeErr` in `VmError::BackendErr` and
  `VmError::GenericErr`; rename `VmError::WasmerRuntimeErr` to
  `VmError::RuntimeErr`.
- Add `Instance.with_querier` analogue to `Instance.with_storage`.

## 0.7.2 (2020-03-23)

**cosmwasm**

- Fix JSON schema type of `Binary` from int array (wrong) to string (right).
- Make `Extern` not `Clone`able anymore. Before cloning led to copying the data
  for mock storage and copying a stateless bridge for the external storage,
  which are different semantics.
- Remove public `cosmwasm::imports::dependencies`. A user of this library does
  not need to call this explicitely. Dependencies are created internally and
  passed as an argument in `exports::do_init`, `exports::do_handle` and
  `exports::do_query`.
- Make `ExternalStorage` not `Clone`able anymore. This does not copy any data,
  so a clone could lead to unexpected results.

## 0.7.1 (2020-03-11)

**cosmwasm_vm**

- Avoid unnecessary panic when checking corrupted wasm file.
- Support saving the same wasm to cache multiple times.

## 0.7.0 (2020-02-26)

**cosmwasm**

- Rename `Slice` to `Region` to simplify differentiation between Wasm memory
  region and serde's `from_slice`
- Rename `Params` to `Env`, `mock_params` to `mock_env` for clearer naming (this
  is information on the execution environment)
- `Response.log` is not a vector of key/value pairs that can later be indexed by
  Tendermint.

**cosmwasm_vm**

- Remove export `cosmwasm_vm::read_memory`. Using this indicates an
  architectural flaw, since this is a method for host to guest communication
  inside the VM and not needed for users of the VM.
- Create new type `cosmwasm_vm:errors::Error::RegionTooSmallErr`.
- Change return type of `cosmwasm_vm::write_memory` to `Result<usize, Error>` to
  make it harder to forget handling errors.
- Fix missing error propagation in `do_canonical_address`, `do_human_address`
  and `allocate`.
- Update error return codes in import `c_read`.
- Rename imports `c_read`/`c_write` to `read_db`/`write_db`.
- Rename imports `c_canonical_address`/`c_human_address` to
  `canonicalize_address`/`humanize_address`.
- Add `cosmwasm_vm::testing::test_io` for basic memory allocation/deallocation
  testing between host and guest.
- Make `ValidationErr.msg` a dynamic `String` including relevant runtime
  information.
- Remove export `check_api_compatibility`. The VM will take care of calling it.
- Let `check_api_compatibility` check imports by fully qualified identifier
  `<module>.<name>`.
- Make gas limit immutable in `cosmwasm_vm::instance::Instance`. It is passed
  once at construction time and cannot publicly be manipulated anymore.
- Remove `take_storage`/`leave_storage` from `cosmwasm_vm::Instance`.

## 0.6

[Define canonical address callbacks](https://github.com/confio/cosmwasm/issues/73)

- Use `&[u8]` for addresses in params
- Allow contracts to resolve human readable addresses (`&str`) in their json
  into a fixed-size binary representation
- Provide mocks for unit testing and integration tests

- Separate out `Storage` from `ReadOnlyStorage` as separate traits

## 0.5

### 0.5.2

This is the first documented and supported implementation. It contains the basic
feature set. `init` and `handle` supported for modules and can return messages.
A stub implementation of `query` is done, which is likely to be deprecated soon.
Some main points:

- The build-system and unit/integration-test setup is all stabilized.
- Cosmwasm-vm supports singlepass and cranelift backends, and caches modules on
  disk and instances in memory (lru cache).
- JSON Schema output works

All future Changelog entries will reference this base

[unreleased]: https://github.com/CosmWasm/cosmwasm/compare/v1.1.1...HEAD
[1.1.1]: https://github.com/CosmWasm/cosmwasm/compare/v1.1.0...v1.1.1
[1.1.0]: https://github.com/CosmWasm/cosmwasm/compare/v1.0.0...v1.1.0
[1.0.0]: https://github.com/CosmWasm/cosmwasm/compare/v1.0.0-rc.0...v1.0.0
[1.0.0-rc.0]:
  https://github.com/CosmWasm/cosmwasm/compare/v1.0.0-beta8...v1.0.0-rc.0
[1.0.0-beta8]:
  https://github.com/CosmWasm/cosmwasm/compare/v1.0.0-beta7...v1.0.0-beta8
[1.0.0-beta7]:
  https://github.com/CosmWasm/cosmwasm/compare/v1.0.0-beta6...v1.0.0-beta7
[1.0.0-beta6]:
  https://github.com/CosmWasm/cosmwasm/compare/v1.0.0-beta5...v1.0.0-beta6
[1.0.0-beta5]:
  https://github.com/CosmWasm/cosmwasm/compare/v1.0.0-beta4...v1.0.0-beta5
[1.0.0-beta4]:
  https://github.com/CosmWasm/cosmwasm/compare/v1.0.0-beta3...v1.0.0-beta4
[1.0.0-beta3]:
  https://github.com/CosmWasm/cosmwasm/compare/v1.0.0-beta...v1.0.0-beta3
[1.0.0-beta]: https://github.com/CosmWasm/cosmwasm/compare/v0.16.2...v1.0.0-beta
[0.16.2]: https://github.com/CosmWasm/cosmwasm/compare/v0.16.1...v0.16.2
[0.16.1]: https://github.com/CosmWasm/cosmwasm/compare/v0.16.0...v0.16.1
[0.16.0]: https://github.com/CosmWasm/cosmwasm/compare/v0.15.2...v0.16.0
[0.15.2]: https://github.com/CosmWasm/cosmwasm/compare/v0.15.1...v0.15.2
[0.15.1]: https://github.com/CosmWasm/cosmwasm/compare/v0.15.0...v0.15.1
[0.15.0]: https://github.com/CosmWasm/cosmwasm/compare/v0.14.1...v0.15.0
[0.14.1]: https://github.com/CosmWasm/cosmwasm/compare/v0.14.0...v0.14.1
[0.14.0]: https://github.com/CosmWasm/cosmwasm/compare/v0.13.1...v0.14.0
[0.13.2]: https://github.com/CosmWasm/cosmwasm/compare/v0.13.1...v0.13.2
[0.13.1]: https://github.com/CosmWasm/cosmwasm/compare/v0.13.0...v0.13.1
[0.13.0]: https://github.com/CosmWasm/cosmwasm/compare/v0.12.0...v0.13.0<|MERGE_RESOLUTION|>--- conflicted
+++ resolved
@@ -18,15 +18,13 @@
 
 ### Fixed
 
-<<<<<<< HEAD
-- cosmwasm-schema: The `QueryResponses` derive macro now supports `QueryMsg`s
-  with generics.
-=======
 - cosmwasm-vm: Bump `MODULE_SERIALIZATION_VERSION` to "v4" because the module
   serialization format changed between Wasmer 2.2 and 2.3 ([#1426]).
+- cosmwasm-schema: The `QueryResponses` derive macro now supports `QueryMsg`s
+  with generics. ([#1429])
 
 [#1426]: https://github.com/CosmWasm/cosmwasm/issues/1426
->>>>>>> 9753cfae
+[#1429]: https://github.com/CosmWasm/cosmwasm/issues/1429
 
 ## [1.1.1] - 2022-09-15
 
